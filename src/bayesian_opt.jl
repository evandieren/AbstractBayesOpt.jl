--- conflicted
+++ resolved
@@ -7,6 +7,8 @@
 - GradientGPs.jl (internal package) of MatMat group at EPFL (BOStruct, and update routines)
 """
 
+mutable struct BOStruct{
+    F, M <: AbstractSurrogate, A <: AbstractAcquisition, D <: AbstractDomain, X, Y, T}
 mutable struct BOStruct{
     F, M <: AbstractSurrogate, A <: AbstractAcquisition, D <: AbstractDomain, X, Y, T}
 
@@ -24,6 +26,7 @@
     # Optimization parameters
     max_iter::Int
     iter::Int
+    noise::T #TODO: should be Y but
     noise::T #TODO: should be Y but
     flag::Bool
 end
@@ -45,6 +48,14 @@
 - `BOStruct`: An instance of the BOStruct containing all components for Bayesian Optimization.
 """
 function BOStruct(
+        func,
+        acq,
+        model,
+        domain,
+        x_train,
+        y_train,
+        max_iter,
+        noise
         func,
         acq,
         model,
@@ -66,6 +77,7 @@
         0,
         noise,
         false
+        false
     )
 end
 
@@ -81,6 +93,8 @@
 returns:
 - `BO::BOStruct`: The updated Bayesian Optimization structure.
 
+Remarks:
+    This function handles potential ill-conditioning issues when updating the GP,
 Remarks:
     This function handles potential ill-conditioning issues when updating the GP,
     by returning the previous state if an error occurs and setting a flag to stop the optimization loop.
@@ -148,12 +162,7 @@
         model::AbstractSurrogate,
         x_train::Vector{X},
         y_train::Vector{Y},
-<<<<<<< HEAD
         old_params::Vector{T};
-=======
-        old_params::Vector{T},
-        classic_bo::Bool;
->>>>>>> a5bde03e
         scale_std::Float64 = 1.0,
         length_scale_only::Bool = false,
         num_restarts::Int = 1,
@@ -188,6 +197,8 @@
     # Adjust scale bounds for standardized space
     adjusted_scale_lower = scale_lower / (scale_std^2)
     adjusted_scale_upper = scale_upper / (scale_std^2)
+    adjusted_scale_lower = scale_lower / (scale_std^2)
+    adjusted_scale_upper = scale_upper / (scale_std^2)
 
     if length_scale_only
         lower_bounds = log.([length_scale_lower])
@@ -206,6 +217,7 @@
 
     x_train_prepped = prep_input(model, x_train)
     y_train_prepped = prep_output(model, y_train)
+
 
     obj = nothing
     if length_scale_only
@@ -213,15 +225,24 @@
         obj = p -> nlml_ls(
             model, p[1], old_params[2], x_train_prepped, y_train_prepped
         )
+        obj = p -> nlml_ls(
+            model, p[1], old_params[2], x_train_prepped, y_train_prepped
+        )
     else
         # Optimize both lengthscale and scale (vector p)
         obj = p -> nlml(
             model, p, x_train_prepped, y_train_prepped
         )
+        obj = p -> nlml(
+            model, p, x_train_prepped, y_train_prepped
+        )
     end
 
     opts = Optim.Options(; g_tol = 1e-6, f_abstol = 2.2e-9)
-
+    opts = Optim.Options(; g_tol = 1e-6, f_abstol = 2.2e-9)
+
+    random_inits = [rand.(Uniform.(lower_bounds, upper_bounds))
+                    for _ in 1:(num_restarts - 1)]
     random_inits = [rand.(Uniform.(lower_bounds, upper_bounds))
                     for _ in 1:(num_restarts - 1)]
     if length_scale_only
@@ -230,6 +251,8 @@
         init_guesses = [collect(old_params), random_inits...]
     end
 
+    inner_optimizer = LBFGS(;
+        linesearch = Optim.LineSearches.HagerZhang(; linesearchmax = 20))
     inner_optimizer = LBFGS(;
         linesearch = Optim.LineSearches.HagerZhang(; linesearchmax = 20))
     # println(obj([0.0,0.0]))
@@ -243,6 +266,7 @@
                 Fminbox(inner_optimizer),
                 opts;
                 autodiff = :forward #AutoMooncake(),
+                autodiff = :forward #AutoMooncake(),
             )
 
             @debug "Optimization result: " result
@@ -273,6 +297,7 @@
     end
 
     ℓ = nothing
+    ℓ = nothing
     scale = nothing
     if length_scale_only
         ℓ = exp(best_result[1])
@@ -284,21 +309,14 @@
     kernel_constructor = get_kernel_constructor(model)
     k_opt = scale * with_lengthscale(kernel_constructor, ℓ)
 
-<<<<<<< HEAD
     return _update_model_parameters(model, k_opt)
-=======
-    if classic_bo
-        return StandardGP(k_opt, model.noise_var; mean = model.gp.mean)
-    else
-        return GradientGP(k_opt, model.p, model.noise_var; mean = model.gp.mean)
-    end
->>>>>>> a5bde03e
 end
 
 """
 This function implements the EGO framework:
     While some criterion is not met,
         (1) optimize the acquisition function to obtain the new best candidate,
+        (2) query the target function f,
         (2) query the target function f,
         (3) update the GP and the overall optimization state.
     returns best found solution.
@@ -327,33 +345,32 @@
         standardize::Union{String, Nothing} = "mean_scale",
         hyper_params::Union{String, Nothing} = "all",
         num_restarts_HP::Int = 1
+        BO::BOStruct;
+        standardize::Union{String, Nothing} = "mean_scale",
+        hyper_params::Union{String, Nothing} = "all",
+        num_restarts_HP::Int = 1
 )
     @assert hyper_params in ["all", "length_scale_only", nothing] "hyper_params must be one of: 'all', 'length_scale_only', or nothing."
 
     @assert standardize in ["mean_scale", "scale_only", "mean_only", nothing] "standardize must be one of: 'mean_scale', 'scale_only', 'mean_only', or nothing."
 
-<<<<<<< HEAD
     d = length(BO.xs[1])
 
     μ = zero(BO.ys[1])
     σ = μ isa AbstractArray ? ones(eltype(μ), size(μ)) : one(μ)
-=======
-    classic_bo = (length(BO.ys[1]) == 1)
-
-    μ = zero(BO.ys[1])
-
-    σ = ones(eltype(BO.ys[1]), size(BO.ys[1])) # default values if we do not standardize
->>>>>>> a5bde03e
     if isnothing(standardize)
         BO.model = update(BO.model, BO.xs, BO.ys) # because we might not to that before
     else
         BO, (μ, σ) = standardize_problem(BO, standardize)
-    end
-
+        BO, (μ, σ) = standardize_problem(BO, standardize)
+    end
+
+    acq_list = Vector{Float64}(undef, 0)
     acq_list = Vector{Float64}(undef, 0)
 
     i = 0
     while !stop_criteria(BO) & !BO.flag
+        if !isnothing(hyper_params) && (i % 10 == 0)
         if !isnothing(hyper_params) && (i % 10 == 0)
             @info "Optimizing GP hyperparameters at iteration $i..."
             @debug "Former parameters: ℓ=$(get_lengthscale(BO.model)), variance =$(get_scale(BO.model))"
@@ -364,12 +381,7 @@
                     BO.model,
                     BO.xs,
                     BO.ys,
-<<<<<<< HEAD
                     old_params;
-=======
-                    old_params,
-                    classic_bo;
->>>>>>> a5bde03e
                     length_scale_only = true,
                     scale_std = σ[1],
                     num_restarts = num_restarts_HP,
@@ -380,12 +392,7 @@
                     BO.model,
                     BO.xs,
                     BO.ys,
-<<<<<<< HEAD
                     old_params;
-=======
-                    old_params,
-                    classic_bo;
->>>>>>> a5bde03e
                     length_scale_only = false,
                     scale_std = σ[1],
                     num_restarts = num_restarts_HP,
@@ -405,19 +412,17 @@
         end
 
         @info "Iteration #$(i+1), current min val: $(_get_minimum(BO.model, BO.ys_non_std))"
+        @info "Iteration #$(i+1), current min val: $(_get_minimum(BO.model, BO.ys_non_std))"
         x_cand = optimize_acquisition(BO.acq, BO.model, BO.domain)
 
-<<<<<<< HEAD
         x_cand = d == 1 ? first(x_cand) : x_cand
 
         @info "Acquisition optimized, new candidate point: $(x_cand)"
         push!(acq_list, BO.acq(BO.model, [x_cand])[1])
-=======
-        @info "Acquisition optimized, new candidate point: $(x_cand)"
-        push!(acq_list, BO.acq(BO.model, x_cand)[1])
->>>>>>> a5bde03e
 
         y_cand = BO.func(x_cand)
+        y_cand = y_cand + _noise_like(y_cand, σ = sqrt(BO.noise) / σ[1]) # Add noise to the observation
+
         y_cand = y_cand + _noise_like(y_cand, σ = sqrt(BO.noise) / σ[1]) # Add noise to the observation
 
         push!(BO.ys_non_std, y_cand)
