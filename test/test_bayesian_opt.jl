using Test
using AbstractBayesOpt
using AbstractGPs, KernelFunctions
using Distributions
using Statistics
using Random

@testset "Bayesian Optimization Tests" begin
    @testset "BOStruct Tests" begin
        @testset "BOStruct Construction" begin
            # Define a simple test function in 2D
            f(x) = sum( x .^ 2)

            # Create domain
            lower = [-2.0, -2.0]
            upper = [2.0, 2.0]
            domain = ContinuousDomain(lower, upper)

            # Create surrogate
            kernel = SqExponentialKernel()
            gp = StandardGP(kernel, 0.1)

            # Create training data
            x_train = [[-1.0, -1.0], [0.0, 0.0], [1.0, 1.0]]
            y_train = f.(x_train)

            # Create acquisition function
            acqf = ExpectedImprovement(0.01, minimum(y_train))

            # Create BOStruct
            problem = BOStruct(f, acqf, gp, domain, x_train, y_train, 10, 0.1)

            @test problem.func === f
            @test problem.domain === domain
            @test problem.max_iter == 10
            @test problem.noise == 0.1
            @test problem.iter == 0
            @test problem.flag == false
            @test length(problem.xs) == 3
            @test length(problem.ys) == 3
        end

        @testset "BOStruct Update" begin
            # Define a simple test function
            f(x) = sum(x .^ 2)

            # Create domain
            lower = [-2.0, -2.0]
            upper = [2.0, 2.0]
            domain = ContinuousDomain(lower, upper)

            # Create surrogate with training data
            kernel = SqExponentialKernel()
            gp = StandardGP(kernel, 0.1)

            # Create initial training data and update GP
            x_train = [[-1.0, -1.0], [5.0, -5.0]]
            y_train = f.(x_train)
            updated_gp = update(gp, x_train, y_train)

            # Create acquisition function
            acqf = ExpectedImprovement(0.01, minimum(y_train))

            # Create BOStruct with updated GP
            problem = BOStruct(f, acqf, updated_gp, domain, x_train, y_train, 10, 0.1)

            # Test update
            x_new = [0.0, 0.0]
            y_new = f(x_new)

<<<<<<< HEAD
            updated_problem = update(problem, x_new, y_new, 1)
=======
            updated_problem = update(problem, x_new, y_new, 0)
>>>>>>> 4fcc82bf

            @test length(updated_problem.xs) == 3
            @test length(updated_problem.ys) == 3
            @test updated_problem.xs[end] == x_new
            @test updated_problem.ys[end] == y_new
            @test updated_problem.iter == 1  # Should be 1
            @test updated_problem.acq.best_y == 0.0 # We add the new minimum at [0.0, 0.0] so it should be expected to be 0.0.
            
        end

        @testset "BOStruct Utilities" begin
            # Define a simple test function
            f(x) = sum(x .^ 2)

            # Create domain
            lower = [-2.0]
            upper = [2.0]
            domain = ContinuousDomain(lower, upper)

            # Create surrogate
            kernel = SqExponentialKernel()
            gp = StandardGP(kernel, 0.1)

            # Create training data
            x_train = [-1.0, 0.0, 1.0]
            y_train = f.(x_train)

            # Create acquisition function
            acqf = ExpectedImprovement(0.01, minimum(y_train))

            # Create BOStruct
            problem = BOStruct(f, acqf, gp, domain, x_train, y_train, 3, 0.1)

            # Test stop criteria
            @test !stop_criteria(problem)  # Should not stop initially

            problem.iter = 5
            @test stop_criteria(problem)  # Should stop when iter > max_iter

            # Test print_info (just make sure it doesn't error)
            print_info(problem)
        end

        @testset "Hyperparameter Optimization" begin
            # Create a simple GP
            kernel = SqExponentialKernel()
            gp = StandardGP(kernel, 0.1)

            # Create training data
            X_train = [[-1.0], [0.0], [1.0]]
            y_train = [1.0, 0.0, 1.0]

            # Update GP with data
            updated_gp = update(gp, X_train, y_train)

            # Test hyperparameter optimization
            old_params = [log(1.0), log(1.0)]  # log lengthscale, log scale

            # Test with a simple kernel constructor
            kernel_constructor = SqExponentialKernel()

            # This should work without errors
            try
                optimized_gp = optimize_hyperparameters(
                    updated_gp,
                    X_train,
                    y_train,
                    old_params,
                    true,
                    num_restarts = 2,
                    scale_std = 1.0
                )
                @test isa(optimized_gp, StandardGP)
            catch e
                @warn "Hyperparameter optimization failed: $e"
                # For now, just test that it doesn't crash completely
                @test true
            end
        end

        @testset "Standardization" begin
            # Define a simple test function
            f(x) = sum(x .^ 2) + 10.0  # Offset to test standardization

            # Create domain
            lower = [-2.0]
            upper = [2.0]
            domain = ContinuousDomain(lower, upper)

            # Create surrogate
            kernel = SqExponentialKernel()
            gp = StandardGP(kernel, 0.1)

            # Create training data with offset
            x_train = [[-1.0], [0.0], [1.0]]
            y_train = f.(x_train)

            # Create acquisition function
            acqf = ExpectedImprovement(0.01, minimum(y_train))

            # Test all standardization modes
            standardization_modes = ["mean_scale", "scale_only", "mean_only"]

            for mode in standardization_modes
                # Create BOStruct
                problem = BOStruct(f, acqf, gp, domain, x_train, y_train, 10, 0.1)

                # Test standardization
                standardized_problem, params = standardize_problem(problem, mode)
                μ, σ = params

                @test σ > 0

                # Test that the model was updated correctly
                @test isa(standardized_problem.model, StandardGP)

                # For rescaling test
                if mode in ["scale_only", "mean_scale"]
                    ys_original = problem.ys_non_std
                    ys_rescaled = rescale_output(standardized_problem.ys, params)

                    # Should approximately recover original values after rescaling
                    @test length(ys_rescaled) == length(ys_original)
                end
            end
        end

        @testset "Optimization Loop" begin
            # Define a simple 1D quadratic function
            f(x) = (x[1] - 0.5)^2  # Minimum at x = 0.5

            # Create domain
            lower = [-1.0]
            upper = [2.0]
            domain = ContinuousDomain(lower, upper)

            # Create surrogate
            kernel = SqExponentialKernel()
            gp = StandardGP(kernel, 0.01)

            # Create initial training data
            x_train = [-0.5, 0.0, 1.5]
            y_train = f.(x_train)

            # Create acquisition function
            acqf = ExpectedImprovement(0.01, minimum(y_train))

            # Create BOStruct with small number of iterations
            problem = BOStruct(f, acqf, gp, domain, x_train, y_train, 3, 0.01)

            # Run optimization
            result, acqf_list,
            std_params = AbstractBayesOpt.optimize(
                problem, standardize = nothing, hyper_params = nothing
            )

            @test length(result.xs) >= length(x_train)
            @test length(result.ys) >= length(y_train)
            @test length(acqf_list) >= 0
            @test result.iter > 0

            # Check that we found improvement
            initial_best = minimum(reduce(vcat, y_train))
            final_best = minimum(reduce(vcat, result.ys_non_std))
            @test final_best <= initial_best  # Should not get worse
        end

        @testset "Standardization Equivalence Tests" begin
            Random.seed!(42)

            # Test function and gradient
            f(x) = sin(sum(x)) + 0.5 * sum(x .^ 2)
            ∇f(x) = cos(sum(x)) .* ones(length(x)) + x
            f_val_grad(x) = [f(x); ∇f(x)]

            # Generate test data
            dim = 2
            n_points = 8
            x_test = [randn(dim) for _ in 1:n_points]

            @testset "StandardGP Equivalence: mean_only vs prior mean" begin
                # Test for StandardGP
                y_test_standard = f.(x_test)

                # Compute empirical mean for prior
                empirical_mean = mean(y_test_standard)

                # Setup 1: ZeroMean + mean_only
                kernel = SqExponentialKernel()
                model1 = StandardGP(kernel, 1e-12)
                bo1 = BOStruct(
                    f,
                    ExpectedImprovement(0.01, minimum(y_test_standard)),
                    model1,
                    ContinuousDomain([-5.0, -5.0], [5.0, 5.0]),
                    x_test,
                    y_test_standard,
                    10,
                    0.0
                )

                # Setup 2: ConstMean(empirical_mean) + no standardization
                model2 = StandardGP(kernel, 1e-12, mean = ConstMean(empirical_mean))
                bo2 = BOStruct(
                    f,
                    ExpectedImprovement(0.01, minimum(reduce(vcat, y_test_standard))),
                    model2,
                    ContinuousDomain([-5.0, -5.0], [5.0, 5.0]),
                    x_test,
                    y_test_standard,
                    10,
                    0.0
                )

                # Apply standardizations
                bo1_std, params1 = standardize_problem(bo1, "mean_only")
                bo2.model = update(bo2.model, x_test, y_test_standard)

                # Test points for prediction
                x_pred = [[0.5, -0.3], [-1.2, 0.8], [2.1, -1.5]]

                # Get predictions from both setups
                pred1_mean = posterior_mean(bo1_std.model, x_pred) .+ params1[1]
                pred1_var = posterior_var(bo1_std.model, x_pred)

                pred2_mean = posterior_mean(bo2.model, x_pred)
                pred2_var = posterior_var(bo2.model, x_pred)

                println("Pred1 Mean: ", pred1_mean)
                println("Pred2 Mean: ", pred2_mean)
                println("Pred1 Var: ", pred1_var)
                println("Pred2 Var: ", pred2_var)

                mean_diff = maximum(abs.(pred1_mean .- pred2_mean))
                var_diff = maximum(abs.(pred1_var .- pred2_var))

                @test mean_diff < 1e-10
                @test var_diff < 1e-10
            end

            @testset "StandardGP Equivalence: mean_scale vs scale_only + prior" begin
                y_test_standard = f.(x_test)

                empirical_mean = mean(y_test_standard)

                # Setup 1: ZeroMean + mean_scale
                kernel = SqExponentialKernel()
                model1 = StandardGP(kernel, 1e-12)
                bo1 = BOStruct(
                    f,
                    ExpectedImprovement(0.01, minimum(y_test_standard)),
                    model1,
                    ContinuousDomain([-5.0, -5.0], [5.0, 5.0]),
                    x_test,
                    y_test_standard,
                    10,
                    0.0
                )

                # Setup 2: ConstMean(empirical_mean) + scale_only
                model2 = StandardGP(kernel, 1e-12, mean = ConstMean(empirical_mean))
                bo2 = BOStruct(
                    f,
                    ExpectedImprovement(0.01, minimum(y_test_standard)),
                    model2,
                    ContinuousDomain([-5.0, -5.0], [5.0, 5.0]),
                    x_test,
                    y_test_standard,
                    10,
                    0.0
                )

                # Apply standardizations
                bo1_std, params1 = standardize_problem(bo1, "mean_scale")
                bo2_std, params2 = standardize_problem(bo2, "scale_only")

                # Test points for prediction
                x_pred = [[0.5, -0.3], [-1.2, 0.8], [2.1, -1.5]]

                # Get predictions from both setups (standardized)

                pred1_mean = posterior_mean(bo1_std.model, x_pred) .+
                             params1[1] / params1[2]
                pred1_var = posterior_var(bo1_std.model, x_pred)

                pred2_mean = posterior_mean(bo2_std.model, x_pred)
                pred2_var = posterior_var(bo2_std.model, x_pred)

                println("Pred1 Mean: ", pred1_mean)
                println("Pred2 Mean: ", pred2_mean)
                println("Pred1 Var: ", pred1_var)
                println("Pred2 Var: ", pred2_var)

                mean_diff = maximum(abs.(pred1_mean .- pred2_mean))
                var_diff = maximum(abs.(pred1_var .- pred2_var))

                @test mean_diff < 1e-10
                @test var_diff < 1e-10
            end

            @testset "GradientGP Equivalence Tests" begin
                # Test for GradientGP
                y_test_gradient = f_val_grad.(x_test)

                # Compute empirical mean for prior (only for function values, zero for gradients)
                empirical_mean_grad = mean(hcat(y_test_gradient...)[1, :])
                prior_mean_vector = [empirical_mean_grad; zeros(dim)]

                @testset "GradientGP mean_only equivalence" begin
                    # Setup 1: gradConstMean([0,0,0]) + mean_only
                    kernel = SqExponentialKernel()
                    model1_grad = GradientGP(kernel, dim + 1, 1e-12)
                    bo1_grad = BOStruct(
                        f_val_grad,
                        ExpectedImprovement(0.01, minimum(hcat(y_test_gradient...)[1, :])),
                        model1_grad,
                        ContinuousDomain([-5.0, -5.0], [5.0, 5.0]),
                        x_test,
                        y_test_gradient,
                        10,
                        0.0
                    )

                    # Setup 2: gradConstMean([empirical_mean, 0, 0]) + no standardization
                    model2_grad = GradientGP(
                        kernel, dim + 1, 1e-12, mean = gradConstMean(prior_mean_vector)
                    )
                    bo2_grad = BOStruct(
                        f_val_grad,
                        ExpectedImprovement(0.01, minimum(hcat(y_test_gradient...)[1, :])),
                        model2_grad,
                        ContinuousDomain([-5.0, -5.0], [5.0, 5.0]),
                        x_test,
                        y_test_gradient,
                        10,
                        0.0
                    )

                    # Apply standardizations
                    bo1_grad_std, params1_grad = standardize_problem(
                        bo1_grad, "mean_only"
                    )
                    bo2_grad.model = update(bo2_grad.model, x_test, y_test_gradient)

                    # Test points for prediction
                    x_pred = [[0.5, -0.3], [-1.2, 0.8]]

                    # Get gradient predictions from both setups
                    pred1_grad_mean = posterior_grad_mean(bo1_grad_std.model, x_pred) +
                                      repeat(params1_grad[1], inner = length(x_pred))
                    pred1_grad_var = posterior_grad_var(bo1_grad_std.model, x_pred)

                    pred2_grad_mean = posterior_grad_mean(bo2_grad.model, x_pred)
                    pred2_grad_var = posterior_grad_var(bo2_grad.model, x_pred)

                    @test all(maximum.(abs.(pred1_grad_mean .- pred2_grad_mean)) .< 1e-10)
                    @test all(maximum.(abs.(pred1_grad_var .- pred2_grad_var)) .< 1e-10)
                end
            end
        end
    end

    @testset "Mathematical Properties and Correctness" begin
        Random.seed!(42)

        @testset "GP Posterior Consistency" begin
            # Test that GP predictions are mathematically consistent with theory
            f(x) = x[1]^2 + 0.5 * x[2]^2

            # Create domain and training data
            domain = ContinuousDomain([-2.0, -2.0], [2.0, 2.0])
            x_train = [[-1.0, -1.0], [0.0, 0.0], [1.0, 1.0]]
            y_train = f.(x_train)

            # Create and update GP
            kernel = SqExponentialKernel()
            gp = StandardGP(kernel, 0.01)
            updated_gp = update(gp, x_train, y_train)

            # Test 1: Posterior mean at training points should match observed values
            pred_mean = posterior_mean(updated_gp, x_train)
            @test all(abs.(pred_mean .- reduce(vcat, y_train)) .< 0.1)

            # Test 2: Posterior variance at training points should be small (near noise level)
            pred_vars = posterior_var(updated_gp, x_train)
            @test all(pred_vars .< 0.1)  # Should be small at training points

            # Test 3: Posterior variance should increase with distance from training data
            test_points = [[0.1, 0.1], [1.5, 1.5], [3.0, 3.0]]  # Close, medium, far
            variances = posterior_var(updated_gp, test_points)
            @test variances[1] < variances[2] < variances[3]  # Increasing uncertainty
        end

        @testset "Kernel Mathematical Properties" begin
            # Test kernel properties that must hold mathematically
            kernel = SqExponentialKernel()

            # Test 1: Positive definiteness (kernel matrix should be PSD)
            x_test = [randn(2) for _ in 1:5]
            K = kernelmatrix(kernel, x_test)
            eigenvals = eigvals(K)
            @test all(eigenvals .>= -1e-10)  # Should be positive semidefinite

            # Test 2: Kernel symmetry
            x1, x2 = randn(2), randn(2)
            @test abs(kernel(x1, x2) - kernel(x2, x1)) < 1e-12

            # Test 3: Kernel maximum at identical points
            @test kernel(x1, x1) >= kernel(x1, x2)  # k(x,x) ≥ k(x,y) for x ≠ y

            # Test 4: Scale invariance property for scaled kernels
            scale = 2.5
            scaled_kernel = scale * kernel
            @test abs(scaled_kernel(x1, x2) - scale * kernel(x1, x2)) < 1e-12
        end

        @testset "Acquisition Function Mathematical Properties" begin
            # Test mathematical properties that acquisition functions must satisfy

            # Setup GP
            kernel = 1.0 * (SqExponentialKernel() ∘ ScaleTransform(1.0))
            gp = StandardGP(kernel, 0.01)
            x_train = [-1.0, 0.0, 1.0]
            y_train = [1.0, 0.25, 1.0]
            updated_gp = update(gp, x_train, y_train)

            # Test Expected Improvement
            best_y = minimum(y_train)
            ei = ExpectedImprovement(0.01, best_y)

            # Test 1: EI should be non-negative everywhere
            test_points = [-2.0, -0.5, 0.5, 2.0]
            ei_vals = ei(updated_gp, test_points)
            @test all(ei_vals .>= 0.0)

            # Test 2: EI should be zero where posterior mean equals best observed value
            # and posterior variance is zero (at training points with no noise)
            noiseless_gp = StandardGP(kernel, 1e-12)
            noiseless_updated = update(noiseless_gp, x_train, y_train)

            # At the point with minimum observed value, EI should be very small
            min_idx = argmin(y_train)
            ei_at_min = ei(noiseless_updated, x_train[min_idx])
            @test ei_at_min < 0.01

            # Test Upper Confidence Bound
            β = 2.0
            ucb = UpperConfidenceBound(β)

            # Test 3: UCB should increase with β
            ucb_low = UpperConfidenceBound(1.0)
            ucb_high = UpperConfidenceBound(3.0)
            test_x = [0.5]

            @test ucb_low(updated_gp, test_x)[1] < ucb_high(updated_gp, test_x)[1]

            # Test 4: UCB should equal -mean + β * variance (as implemented)
            # Note: UCB is maximized, so the implementation uses -μ + β*σ² for maximization
            ucb_val = ucb(updated_gp, test_x)[1]
            mean_val = posterior_mean(updated_gp, test_x)[1]
            var_val = posterior_var(updated_gp, test_x)[1]
            expected_ucb = -mean_val + β * sqrt(var_val)
            @test abs(ucb_val - expected_ucb) < 1e-10
        end

        @testset "Optimization Convergence Properties" begin
            # Test mathematical convergence properties of Bayesian optimization

            # Define a simple 1D function with known global minimum
            f(x) = (x - 0.7)^2 + 0.1  # Global minimum at x = 0.7, value = 0.1
            true_min_x = 0.7
            true_min_val = 0.1

            domain = ContinuousDomain([-2.0], [3.0])

            # Create initial training data (not including optimum)
            x_train = [-1.0, 0.0, 2.0]
            y_train = f.(x_train)

            # Setup optimization
            kernel = 1.0 * (SqExponentialKernel() ∘ ScaleTransform(0.5))
            gp = StandardGP(kernel, 0.01)
            ei = ExpectedImprovement(0.01, minimum(y_train))

            problem = BOStruct(f, ei, gp, domain, x_train, y_train, 15, 0.01)

            # Run optimization
            result, _,
            _ = AbstractBayesOpt.optimize(
                problem, standardize = nothing, hyper_params = nothing
            )

            # Test 1: Best found value should improve over iterations
            all_y_values = reduce(vcat, result.ys_non_std)
            best_values = [minimum(all_y_values[1:i]) for i in 1:length(all_y_values)]

            # Should be non-increasing (monotonic improvement)
            for i in 2:length(best_values)
                @test best_values[i] <= best_values[i - 1] + 1e-10
            end

            # Test 2: Should get reasonably close to true optimum
            final_best = minimum(all_y_values)
            @test final_best <= true_min_val + 0.5  # Should be close to true minimum

            # Test 3: Should explore around the optimum region
            final_x_values = result.xs
            distances_to_optimum = [abs(x[1] - true_min_x) for x in final_x_values]
            min_distance = minimum(distances_to_optimum)
            @test min_distance < 0.5  # Should have explored near the optimum
        end

        @testset "Hyperparameter Optimization Consistency" begin
            # Test that hyperparameter optimization behaves correctly

            # Create synthetic data with known properties
            true_lengthscale = 0.5
            true_scale = 2.0
            noise_var = 0.01

            # Generate data from a GP with known hyperparameters
            true_kernel = true_scale *
                          (SqExponentialKernel() ∘ ScaleTransform(1 / true_lengthscale))
            # Training points
            x_train = [[-1.0], [-0.5], [0.0], [0.5], [1.0]]

            # Generate y values that are consistent with the true kernel
            # (This is a simplified test - in practice, we'd sample from the GP)

            y_train = [sin(2 * x[1]) + 0.1 * randn() for x in x_train]

            # Create GP with initial hyperparameters
            initial_kernel = 1.0 * (SqExponentialKernel() ∘ ScaleTransform(1.0))
            gp = StandardGP(initial_kernel, noise_var)
            updated_gp = update(gp, x_train, y_train)

            # Test hyperparameter optimization
            initial_params = [log(1.0), log(1.0)]  # log(lengthscale), log(scale)

            try
                optimized_gp = optimize_hyperparameters(
                    updated_gp, x_train, y_train, initial_params, true, num_restarts = 3
                )

                # Test that optimization improved the likelihood
                initial_nlml = nlml(
                    updated_gp, initial_params, x_train, reduce(vcat, y_train)
                )

                optimized_lengthscale = get_lengthscale(optimized_gp)[1]
                optimized_scale = get_scale(optimized_gp)[1]
                optimized_params = [log(optimized_lengthscale), log(optimized_scale)]

                optimized_nlml = nlml(
                    optimized_gp, optimized_params, x_train, reduce(vcat, y_train)
                )

                # Optimized NLML should be lower (better) than initial
                @test optimized_nlml <= initial_nlml + 1e-6

                # Hyperparameters should be positive
                @test optimized_lengthscale > 0
                @test optimized_scale > 0

            catch e
                @warn "Hyperparameter optimization test failed: $e"
                @test false # Don't fail the test suite for optimization issues
            end
        end

        @testset "Gradient GP Mathematical Consistency" begin
            # Test mathematical properties specific to gradient-enhanced GPs

            f(x) = x[1]^2 + x[2]^2
            ∇f(x) = [2 * x[1], 2 * x[2]]
            f_val_grad(x) = [f(x); ∇f(x)]

            # Training data
            x_train = [[-1.0, -1.0], [0.0, 0.0], [1.0, 1.0]]
            y_train = [f_val_grad(x) for x in x_train]

            # Create gradient GP
            kernel = SqExponentialKernel()
            gp = GradientGP(kernel, 3, 1e-12)  # 3 = f + 2 gradients
            updated_gp = update(gp, x_train, y_train)

            # Test 1: Function value predictions should be consistent
            test_x = [[0.5, -0.3]]
            pred_f = posterior_mean(updated_gp, test_x)[1]  # Function value only
            pred_full = posterior_grad_mean(updated_gp, test_x)  # Full vector [f, ∇f]

            @test abs(pred_f - pred_full[1]) < 1e-10  # Should match

            # Test 2: Gradient predictions should have correct dimensionality
            @test length(pred_full) == 3  # f + 2 gradients

            # Test 3: Predictions at training points should be close to observations
            pred_at_train = posterior_mean(updated_gp, x_train)
            for i in 1:length(x_train)
                pred_at_train = posterior_grad_mean(updated_gp, x_train[i:i])
                for j in 1:3
                    @test abs(pred_at_train[j] - y_train[i][j]) < 1e-4
                end
            end

            # Test 4: Gradient kernel should satisfy derivative relationships
            # This is a basic sanity check - more sophisticated tests could verify
            # that the kernel derivatives match finite difference approximations
            base_kernel = SqExponentialKernel()
            grad_k = gradKernel(base_kernel)

            x1, x2 = [0.5, 0.3], [0.7, 0.1]

            # Function-function covariance
            k_ff = grad_k((x1, 1), (x2, 1))
            @test k_ff > 0  # Should be positive for RBF kernels

            # Function-gradient covariance should exist and be finite
            k_fg = grad_k((x1, 1), (x2, 2))  # f(x1) vs ∂f/∂x₁(x2)
            @test isfinite(k_fg)
        end

        @testset "Standardization Mathematical Correctness" begin
            # Test that standardization preserves mathematical relationships

            f(x) = 3 * x^2 + 5.0  # Function with known mean and scale

            # Generate training data
            x_train = [-1.0, -0.5, 0.0, 0.5, 1.0]
            y_train = f.(x_train)

            # Calculate empirical statistics
            empirical_mean = mean(y_train)
            empirical_std = std(y_train)

            # Create BO problem
            kernel = SqExponentialKernel()
            gp = StandardGP(kernel, 0.01)
            ei = ExpectedImprovement(0.01, minimum(y_train))
            domain = ContinuousDomain([-2.0], [2.0])

            problem = BOStruct(f, ei, gp, domain, x_train, y_train, 5, 0.01)

            # Test mean_scale standardization
            std_problem, params = standardize_problem(problem, "mean_scale")
            μ, σ = params

            @test abs(σ[1] - empirical_std) < 1e-10

            # Test 3: Unstandardizing should recover original values
            recovered_y = rescale_output(std_problem.ys, params)
            @test all(abs.(recovered_y .- y_train) .< 1e-10)

            # Test 4: Scale-only standardization should preserve mean
            std_problem_scale, params_scale = standardize_problem(
                problem, "scale_only"
            )
            std_y_scale = reduce(vcat, std_problem_scale.ys)

            # Should preserve relative mean but scale by std
            expected_scaled_mean = empirical_mean / empirical_std
            @test abs(mean(std_y_scale) - expected_scaled_mean) < 0.1  # More lenient test
        end

        @testset "Numerical Stability Tests" begin
            # Test behavior under challenging numerical conditions

            @testset "Near-singular kernel matrices" begin
                # Test with very close points that might cause numerical issues
                x_train = [0.0, 1e-10, 2e-10]  # Very close points
                y_train = [1.0, 1.001, 1.002]

                kernel = SqExponentialKernel()
                gp = StandardGP(kernel, 1e-12)  # Very low noise

                # This should not crash due to numerical issues
                try
                    updated_gp = update(gp, x_train, y_train)
                    pred = posterior_mean(updated_gp, [0.5])[1]
                    @test isfinite(pred)
                catch e
                    # If it fails due to numerical issues, that's expected behavior
                    @test isa(
                        e,
                        Union{
                            LinearAlgebra.SingularException, LinearAlgebra.PosDefException
                        }
                    )
                end
            end

            @testset "Extreme hyperparameter values" begin
                # Test with very large/small hyperparameters
                x_train = [-1.0, 0.0, 1.0]
                y_train = [1.0, 0.0, 1.0]

                # Very large lengthscale (smooth function)
                large_ls_kernel = SqExponentialKernel()
                gp_large = StandardGP(large_ls_kernel, 0.01)
                updated_large = update(gp_large, x_train, y_train)

                pred_large = posterior_mean(updated_large, [0.5])[1]
                @test isfinite(pred_large)

                # Very small lengthscale (wiggly function)
                small_ls_kernel = 1.0 * (SqExponentialKernel() ∘ ScaleTransform(1e6))
                gp_small = StandardGP(small_ls_kernel, 0.01)
                updated_small = update(gp_small, x_train, y_train)

                pred_small = posterior_mean(updated_small, [0.5])[1]
                @test isfinite(pred_small)

                # Predictions should be different for very different lengthscales
                @test abs(pred_large - pred_small) > 0.01
            end
        end
    end
end<|MERGE_RESOLUTION|>--- conflicted
+++ resolved
@@ -68,11 +68,7 @@
             x_new = [0.0, 0.0]
             y_new = f(x_new)
 
-<<<<<<< HEAD
-            updated_problem = update(problem, x_new, y_new, 1)
-=======
             updated_problem = update(problem, x_new, y_new, 0)
->>>>>>> 4fcc82bf
 
             @test length(updated_problem.xs) == 3
             @test length(updated_problem.ys) == 3
