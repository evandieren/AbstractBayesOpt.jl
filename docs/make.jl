using AbstractBayesOpt
using Literate
using Documenter

makedocs(;
    sitename="AbstractBayesOpt.jl",
    modules=[AbstractBayesOpt],
    checkdocs=:none,
    pages=[
        "Home" => "index.md",
<<<<<<< HEAD
        "Tutorials" => ["StandardGP - 1D BO" => "tutorials/StandardGP_1D.md"],
    ],
)
deploydocs(; repo="github.com:evandieren/AbstractBayesOpt.jl.git", devbranch="main")
=======
        "Tutorials" => [
            "StandardGP - 1D BO" => "tutorials/StandardGP_1D.md",
        ],
    ],
    format=Documenter.HTML(
        prettyurls=get(ENV, "CI", nothing) == "true"
    ))
deploydocs(
    repo = "github.com:evandieren/AbstractBayesOpt.jl.git",
    devbranch = "main"
)
>>>>>>> 37f9dbdc
<|MERGE_RESOLUTION|>--- conflicted
+++ resolved
@@ -8,12 +8,6 @@
     checkdocs=:none,
     pages=[
         "Home" => "index.md",
-<<<<<<< HEAD
-        "Tutorials" => ["StandardGP - 1D BO" => "tutorials/StandardGP_1D.md"],
-    ],
-)
-deploydocs(; repo="github.com:evandieren/AbstractBayesOpt.jl.git", devbranch="main")
-=======
         "Tutorials" => [
             "StandardGP - 1D BO" => "tutorials/StandardGP_1D.md",
         ],
@@ -24,5 +18,4 @@
 deploydocs(
     repo = "github.com:evandieren/AbstractBayesOpt.jl.git",
     devbranch = "main"
-)
->>>>>>> 37f9dbdc
+)